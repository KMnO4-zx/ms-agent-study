import re
from typing import Dict, Tuple

import json
from modelscope_agent.agent_types import AgentType


def get_output_parser(agent_type: AgentType = AgentType.DEFAULT):
    if AgentType.DEFAULT == agent_type or agent_type == AgentType.MS_AGENT:
        return MsOutputParser()
    elif AgentType.MRKL == agent_type:
        return MRKLOutputParser()
<<<<<<< HEAD
    elif AgentType.OPENAI_FUNCTIONS == agent_type:
=======
    elif AgentType.Messages == agent_type:
>>>>>>> 8ad04042
        return OpenAiFunctionsOutputParser()
    else:
        raise NotImplementedError


class OutputParser:
    """Output parser for llm response
    """

    def parse_response(self, response):
        raise NotImplementedError

    # use to handle the case of false parsing the action_para result, if there is no valid action then
    # throw Error
    @staticmethod
    def handle_fallback(action: str, action_para: str):
<<<<<<< HEAD
        if action is not None:
=======
        if action is not None and action != '':
>>>>>>> 8ad04042
            parameters = {'fallback': action_para}
            return action, parameters
        else:
            raise ValueError('Wrong response format for output parser')


class MsOutputParser(OutputParser):

    def parse_response(self, response: str) -> Tuple[str, Dict]:
        """parse response of llm to get tool name and parameters

        Args:
            response (str): llm response, it should conform to some predefined format

        Returns:
            tuple[str, dict]: tuple of tool name and parameters
        """

        if '<|startofthink|>' not in response or '<|endofthink|>' not in response:
            return None, None

        action, parameters = '', ''
        try:
            # use regular expression to get result
            re_pattern1 = re.compile(
                pattern=r'<\|startofthink\|>([\s\S]+)<\|endofthink\|>')
            think_content = re_pattern1.search(response).group(1)

            re_pattern2 = re.compile(r'{[\s\S]+}')
            think_content = re_pattern2.search(think_content).group()

            json_content = json.loads(think_content.replace('\n', ''))
            action = json_content.get('api_name',
                                      json_content.get('name', 'unknown'))
            parameters = json_content.get('parameters', {})

            return action, parameters
        except Exception as e:
            print(
                f'Error during parse action might be handled with detail {e}')
            return OutputParser.handle_fallback(action, parameters)
<<<<<<< HEAD


class ChatGLMOutputParser(OutputParser):
    def parse_response(self, response: str) -> Tuple[str, Dict]:
        """parse response of llm to get tool name and parameters

        Args:
            response (str): llm response, it should conform to some predefined format

        Returns:
            tuple[str, dict]: tuple of tool name and parameters
        """
        if 'tool_call' not in response:
            return None, None
        action, action_para = '', ''
        print(f'response: {response}')
        try:
            # use regular expression to get result from MRKL format
            re_pattern1 = re.compile(
                pattern=r'([\s\S]+)```python\ntool_call\(([\s\S]+)```')
            res = re_pattern1.search(response)
            #action = res.group(1).split('>')[-1]
            action_list = re.split("<|>|\|", res.group(1).strip())
            for idx in range(len(action_list)-1, -1, -1):
                if len(action_list[idx]) > 1:
                    action = action_list[idx]
                    break
            action_para = [item.strip() for item in res.group(2).split(',')]
            parameters = {}
            re_pattern2 = re.compile(
                pattern=r'([\s\S]+)=\'([\s\S]+)\'')
            for para in action_para:
                res = re_pattern2.search(para)
                parameters[res.group(1)] = res.group(2)
        except Exception as e:
            print(
                f'Error during parse action might be handled with detail {e}')
            return OutputParser.handle_fallback(action, action_para)

        print(f'\n\naction: {action}\n parameters: {parameters}\n\n')
        return action, parameters


=======


>>>>>>> 8ad04042
class MRKLOutputParser(OutputParser):

    def parse_response(self, response: str) -> Tuple[str, Dict]:
        """parse response of llm to get tool name and parameters

        Args:
            response (str): llm response, it should conform to some predefined format

        Returns:
            tuple[str, dict]: tuple of tool name and parameters
        """

        if 'Action' not in response or 'Action Input:' not in response:
            return None, None
        action, action_para = '', ''
        try:
            # use regular expression to get result from MRKL format
            re_pattern1 = re.compile(
                pattern=r'Action:([\s\S]+)Action Input:([\s\S]+)')
            res = re_pattern1.search(response)
            action = res.group(1).strip()
            action_para = res.group(2)

            parameters = json.loads(action_para.replace('\n', ''))

            return action, parameters
        except Exception as e:
            print(
                f'Error during parse action might be handled with detail {e}')
            return OutputParser.handle_fallback(action, action_para)


class OpenAiFunctionsOutputParser(OutputParser):

    def parse_response(self, response: dict) -> Tuple[str, Dict]:
        """parse response of llm to get tool name and parameters


        Args:
            response (str): llm response, it should be an openai response message
            such as
            {
                "content": null,
                "function_call": {
                  "arguments": "{\n  \"location\": \"Boston, MA\"\n}",
                  "name": "get_current_weather"
                },
                "role": "assistant"
            }
        Returns:
            tuple[str, dict]: tuple of tool name and parameters
        """

        if 'function_call' not in response or response['function_call'] == {}:
            return None, None
        function_call = response['function_call']

        try:
            # parse directly
            action = function_call['name']
            arguments = json.loads(function_call['arguments'].replace(
                '\n', ''))

            return action, arguments
        except Exception as e:
            print(
                f'Error during parse action might be handled with detail {e}')
            return OutputParser.handle_fallback(function_call['name'],
                                                function_call['arguments'])<|MERGE_RESOLUTION|>--- conflicted
+++ resolved
@@ -10,11 +10,7 @@
         return MsOutputParser()
     elif AgentType.MRKL == agent_type:
         return MRKLOutputParser()
-<<<<<<< HEAD
-    elif AgentType.OPENAI_FUNCTIONS == agent_type:
-=======
     elif AgentType.Messages == agent_type:
->>>>>>> 8ad04042
         return OpenAiFunctionsOutputParser()
     else:
         raise NotImplementedError
@@ -31,11 +27,7 @@
     # throw Error
     @staticmethod
     def handle_fallback(action: str, action_para: str):
-<<<<<<< HEAD
-        if action is not None:
-=======
         if action is not None and action != '':
->>>>>>> 8ad04042
             parameters = {'fallback': action_para}
             return action, parameters
         else:
@@ -77,7 +69,6 @@
             print(
                 f'Error during parse action might be handled with detail {e}')
             return OutputParser.handle_fallback(action, parameters)
-<<<<<<< HEAD
 
 
 class ChatGLMOutputParser(OutputParser):
@@ -121,10 +112,6 @@
         return action, parameters
 
 
-=======
-
-
->>>>>>> 8ad04042
 class MRKLOutputParser(OutputParser):
 
     def parse_response(self, response: str) -> Tuple[str, Dict]:
