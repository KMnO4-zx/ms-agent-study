import copy
from typing import Union

from .raw_prompt_builder import build_raw_prompt
<<<<<<< HEAD
=======

KNOWLEDGE_RESULT_PROMPT = 'Web search results: '
>>>>>>> 8ad04042


class PromptGenerator:

    def __init__(self,
                 system_template: str = '',
                 instruction_template: str = '',
                 user_template: str = '<user_input>',
                 exec_template: str = '',
                 assistant_template: str = '',
                 sep='\n\n',
                 prompt_max_length: int = 10000):
        """
        prompt genertor
        Args:
            system_template (str, optional): System template, normally the role of LLM.
            instruction_template (str, optional): Indicate the instruction for LLM.
            user_template (str, optional): Prefix before user input. Defaults to ''.
            exec_template (str, optional): A wrapper str for exec result.
            assistant_template (str, optional): Prefix before assistant response.
            Some LLM need to manully concat this prefix before generation.
            prompt_max_length (int, optional): max length of prompt. Defaults to 2799.

        """

        self.system_template = system_template
        self.instruction_template = instruction_template
        self.user_template = user_template
        self.assistant_template = assistant_template
        self.exec_template = exec_template
        self.sep = sep

        self.prompt_max_length = prompt_max_length
        self.reset()

    def reset(self):
        self.prompt = ''
        self.history = []
        self.messages = []

    def init_prompt(self, task, tool_list, knowledge_list, llm_model,
                    **kwargs):
        """
        in this function, the prompt will be initialized.
        """
        self.prompt_preprocessor = build_raw_prompt(llm_model)

        prompt = self.sep.join(
            [self.system_template, self.instruction_template])
        prompt += '<knowledge><history>'

        knowledge_str = self.get_knowledge_str(knowledge_list)

        # knowledge
        prompt = prompt.replace('<knowledge>', knowledge_str)

        # get tool description str
        tool_str = self.get_tool_str(tool_list)
        prompt = prompt.replace('<tool_list>', tool_str)

        history_str = self.get_history_str()

        prompt = prompt.replace('<history>', history_str)

        self.system_prompt = copy.deepcopy(prompt)

        # user input
        user_input = self.user_template.replace('<user_input>', task)
        prompt += f'{self.sep}{user_input}'

        # assistant input
        prompt += f'{self.sep}{self.assistant_template}'

        # store history
        self.history.append({'role': 'user', 'content': user_input})
        self.history.append({
            'role': 'assistant',
            'content': self.assistant_template
        })

        self.prompt = prompt

        self.function_calls = self.get_function_list(tool_list)

        return self.prompt

    # TODO change the output from single prompt to artifacts including prompt, messages, funciton_call
    def generate(self, llm_result, exec_result: Union[str, dict]):
        if isinstance(exec_result, dict):
            exec_result = str(exec_result['result'])
        return self._generate(llm_result, exec_result)

    def _generate(self, llm_result, exec_result: str):
        """
        generate next round prompt based on previous llm_result and exec_result and update history
        """
        if len(llm_result) != 0:
            self.prompt = f'{self.prompt}{llm_result}'
            self.history[-1]['content'] += f'{llm_result}'
        if len(exec_result) != 0:
            exec_result = self.exec_template.replace('<exec_result>',
                                                     str(exec_result))
            self.prompt = f'{self.prompt}{self.sep}{exec_result}'
            self.history[-1]['content'] += f'{self.sep}{exec_result}'

        return self.prompt

    # TODO: add Union[Text, Message] type for llm_result,
    #  add ExecResult = Text type for exec_result
    #  output would be a Union[Text, Messages]
    # In this case llm_result is Message, and exec_result is Function_call
    def _generate_messages(self, llm_result, exec_result: str):
        """
        generate next round prompt based on previous llm_result and exec_result and update history
        """

        # init task should be
        if llm_result == '' and exec_result == '':
            return self.history

        # make sure set content  ''  not null
        function_call = llm_result.get('function_call', None)
        if function_call is not None:
            llm_result['content'] = ''
        self.history.append(llm_result)

        if exec_result is not None and function_call is not None:
            exec_message = {
                'role': 'function',
                'name': 'execute',
                'content': exec_result,
            }
            self.history.append(exec_message)

        return self.history

    def get_tool_str(self, tool_list):
        """generate tool list string

        Args:
            tool_list (List[str]): list of tools

        """

        tool_str = self.sep.join(
            [f'{i+1}. {t}' for i, t in enumerate(tool_list)])
        return tool_str

    # TODO move parse_tools_to_function from agent to here later
    def get_function_list(self, tool_list):
        """generate funciton call list from tools list

        Args:
            tool_list (List[str]): list of tools

        """
        functions = [tool.get_function() for tool in tool_list]
        return functions

    def get_knowledge_str(self, knowledge_list):
        """generate knowledge string

        Args:
            knowledge_list (List[str]): list of knowledges

        """

        knowledge = self.sep.join(
            [f'{i+1}. {k}' for i, k in enumerate(knowledge_list)])
        knowledge_str = f'{self.sep}{KNOWLEDGE_RESULT_PROMPT}{self.sep}{knowledge}' if len(
            knowledge_list) > 0 else ''
        return knowledge_str

    def get_history_str(self):
        """generate history string

        """
        history_str = ''
        for i in range(len(self.history)):
            history_item = self.history[len(self.history) - i - 1]
            text = history_item['content']
            if len(history_str) + len(text) + len(
                    self.prompt) > self.prompt_max_length:
                break
            history_str = f'{self.sep}{text.strip()}{history_str}'

        return history_str<|MERGE_RESOLUTION|>--- conflicted
+++ resolved
@@ -2,11 +2,8 @@
 from typing import Union
 
 from .raw_prompt_builder import build_raw_prompt
-<<<<<<< HEAD
-=======
 
 KNOWLEDGE_RESULT_PROMPT = 'Web search results: '
->>>>>>> 8ad04042
 
 
 class PromptGenerator:
