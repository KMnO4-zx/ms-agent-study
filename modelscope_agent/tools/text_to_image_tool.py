--- conflicted
+++ resolved
@@ -94,11 +94,8 @@
                                  cv2.COLOR_BGR2RGB)
         else:
             image = origin_result.output['results'][0]['url']
-<<<<<<< HEAD
-=======
 
         return {'result': ImageWrapper(image)}
->>>>>>> 8ad04042
 
     def _handle_input_fallback(self, **kwargs):
         """
